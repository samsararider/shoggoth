--- conflicted
+++ resolved
@@ -11,13 +11,8 @@
 
 OBJS = ./target/sonic.o ./target/utils.o ./target/server.o ./target/client.o ./target/rate_limiter.o
 
-<<<<<<< HEAD
 CFLAGS += -g -std=c11 $$(pkg-config --cflags openssl)
-LDFLAGS += $$(pkg-config --libs openssl)
-=======
-CFLAGS += -g -std=c11
-LDFLAGS += -lssl -lcrypto -lnetlibc
->>>>>>> f20067a5
+LDFLAGS += $$(pkg-config --libs openssl) -lnetlibc
 
 WARN_CFLAGS += -Werror -Wall -Wextra -Wformat -Wformat-security -Warray-bounds
 
